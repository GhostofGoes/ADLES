--- conflicted
+++ resolved
@@ -1,9 +1,5 @@
-<<<<<<< HEAD
-include README.rst
-=======
 include README.md
 include requirements.txt
->>>>>>> 269ef147
 include LICENSE
 include NOTICE
 include CHANGELOG.md
